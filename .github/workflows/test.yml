--- conflicted
+++ resolved
@@ -31,29 +31,16 @@
   #         miniforge-version: 22.9.0-1
   #         auto-update-conda: false
 
-<<<<<<< HEAD
-  #     - name: Install deps
+  #     - name: Install dev deps
   #       run: |
   #         conda activate test
   #         mamba install pip pytest-cov pytest-xdist
   #         python -m pip install -r requirements-dev.txt
 
-  #     - name: install lib
+  #     - name: install conda-lock
   #       run: |
   #         conda activate test
-  #         pip install -e . --no-deps --force-reinstall
-=======
-      - name: Install dev deps
-        run: |
-          conda activate test
-          mamba install pip pytest-cov pytest-xdist
-          python -m pip install -r requirements-dev.txt
-
-      - name: install conda-lock
-        run: |
-          conda activate test
-          pip install -e . --force-reinstall
->>>>>>> 2d91cbb1
+  #         pip install -e . --force-reinstall
 
   #     - name: run-test
   #       run: |
