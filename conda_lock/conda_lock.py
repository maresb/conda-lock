"""
Somewhat hacky solution to create conda lock files.
"""

import datetime
import json
import logging
import os
import pathlib
import re
import subprocess
import sys
import tempfile

from contextlib import contextmanager
from distutils.version import LooseVersion
from functools import partial
from itertools import chain
from typing import AbstractSet, Dict, Iterator, List, Optional, Sequence, Tuple, cast
from urllib.parse import urlsplit

import click
import pkg_resources
import toml

from click_default_group import DefaultGroup
from ensureconda.api import determine_micromamba_version

from conda_lock.common import read_file, read_json, write_file
from conda_lock.conda_solver import solve_conda
from conda_lock.errors import PlatformValidationError
from conda_lock.invoke_conda import PathLike, _invoke_conda, determine_conda_executable


try:
    from conda_lock.pypi_solver import solve_pypi

    pip_support = True
except ImportError:
    pip_support = False
from conda_lock.src_parser import (
    LockedDependency,
    Lockfile,
    LockMeta,
    LockSpecification,
    UpdateSpecification,
    aggregate_lock_specs,
)
from conda_lock.src_parser.environment_yaml import parse_environment_file
from conda_lock.src_parser.lockfile import parse_conda_lock_file
from conda_lock.src_parser.meta_yaml import parse_meta_yaml_file
from conda_lock.src_parser.pyproject_toml import parse_pyproject_toml
from conda_lock.virtual_package import (
    FakeRepoData,
    default_virtual_package_repodata,
    virtual_package_repo_from_specification,
)


logger = logging.getLogger(__name__)
DEFAULT_FILES = [pathlib.Path("environment.yml")]

# Captures basic auth credentials, if they exists, in the second capture group.
AUTH_PATTERN = re.compile(r"^(https?:\/\/)(.*:.*@)?(.*)")

# Captures the domain in the second group.
DOMAIN_PATTERN = re.compile(r"^(https?:\/\/)?([^\/]+)(.*)")

# Captures the platform in the first group.
PLATFORM_PATTERN = re.compile(r"^# platform: (.*)$")
INPUT_HASH_PATTERN = re.compile(r"^# input_hash: (.*)$")


if not (sys.version_info.major >= 3 and sys.version_info.minor >= 6):
    print("conda_lock needs to run under python >=3.6")
    sys.exit(1)


CONDA_PKGS_DIRS = None
MAMBA_ROOT_PREFIX = None
DEFAULT_PLATFORMS = ["osx-64", "linux-64", "win-64"]
DEFAULT_KINDS = ["explicit"]
KIND_FILE_EXT = {
    "explicit": "",
    "env": ".yml",
    "lock": "",
}
KIND_USE_TEXT = {
    "explicit": "conda create --name YOURENV --file {lockfile}",
    "env": "conda env create --name YOURENV --file {lockfile}",
    "lock": "...you're on your own, buddy",
}

LOCKFILE_NAME = "conda-lock.toml"


def _extract_platform(line: str) -> Optional[str]:
    search = PLATFORM_PATTERN.search(line)
    if search:
        return search.group(1)
    return None


def _extract_spec_hash(line: str) -> Optional[str]:
    search = INPUT_HASH_PATTERN.search(line)
    if search:
        return search.group(1)
    return None


def extract_platform(lockfile: str) -> str:
    for line in lockfile.strip().split("\n"):
        platform = _extract_platform(line)
        if platform:
            return platform
    raise RuntimeError("Cannot find platform in lockfile.")


def extract_input_hash(lockfile_contents: str) -> Optional[str]:
    for line in lockfile_contents.strip().split("\n"):
        platform = _extract_spec_hash(line)
        if platform:
            return platform
    return None


def _do_validate_platform(platform: str) -> Tuple[bool, str]:
    from ensureconda.resolve import platform_subdir

    determined_subdir = platform_subdir()
    return platform == determined_subdir, platform


def do_validate_platform(lockfile: str):
    platform_lockfile = extract_platform(lockfile)
    try:
        success, platform_sys = _do_validate_platform(platform_lockfile)
    except KeyError:
        raise RuntimeError(f"Unknown platform type in lockfile '{platform_lockfile}'.")
    if not success:
        raise PlatformValidationError(
            f"Platform in lockfile '{platform_lockfile}' is not compatible with system platform '{platform_sys}'."
        )


<<<<<<< HEAD
=======
def conda_pkgs_dir():
    global CONDA_PKGS_DIRS
    if CONDA_PKGS_DIRS is None:
        temp_dir = tempfile.TemporaryDirectory()
        CONDA_PKGS_DIRS = temp_dir.name
        atexit.register(temp_dir.cleanup)
        return CONDA_PKGS_DIRS
    else:
        return CONDA_PKGS_DIRS


def mamba_root_prefix():
    """Legacy root prefix used by micromamba"""
    global MAMBA_ROOT_PREFIX
    if MAMBA_ROOT_PREFIX is None:
        temp_dir = tempfile.TemporaryDirectory()
        MAMBA_ROOT_PREFIX = temp_dir.name
        atexit.register(temp_dir.cleanup)
        os.environ["MAMBA_ROOT_PREFIX"] = MAMBA_ROOT_PREFIX
        return MAMBA_ROOT_PREFIX
    else:
        return MAMBA_ROOT_PREFIX


def reset_conda_pkgs_dir():
    """Clear the fake conda packages directory.  This is used only by testing"""
    global CONDA_PKGS_DIRS
    global MAMBA_ROOT_PREFIX
    CONDA_PKGS_DIRS = None
    MAMBA_ROOT_PREFIX = None
    if "CONDA_PKGS_DIRS" in os.environ:
        del os.environ["CONDA_PKGS_DIRS"]
    if "MAMBA_ROOT_PREFIX" in os.environ:
        del os.environ["MAMBA_ROOT_PREFIX"]


def conda_env_override(platform) -> Dict[str, str]:
    env = dict(os.environ)
    env.update(
        {
            "CONDA_SUBDIR": platform,
            "CONDA_PKGS_DIRS": conda_pkgs_dir(),
            "CONDA_UNSATISFIABLE_HINTS_CHECK_DEPTH": "0",
            "CONDA_ADD_PIP_AS_PYTHON_DEPENDENCY": "False",
        }
    )
    return env


def solve_specs_for_arch(
    conda: PathLike,
    channels: Sequence[str],
    specs: List[str],
    platform: str,
) -> dict:
    args: MutableSequence[PathLike] = [
        conda,
        "create",
        "--prefix",
        os.path.join(conda_pkgs_dir(), "prefix"),
        "--dry-run",
        "--json",
    ]
    conda_flags = os.environ.get("CONDA_FLAGS")
    if conda_flags:
        args.extend(shlex.split(conda_flags))
    if channels:
        args.append("--override-channels")

    for channel in channels:
        args.extend(["--channel", channel])
        if channel == "defaults" and platform in {"win-64", "win-32"}:
            # msys2 is a windows-only channel that conda automatically
            # injects if the host platform is Windows. If our host
            # platform is not Windows, we need to add it manually
            args.extend(["--channel", "msys2"])
    args.extend(specs)

    proc = subprocess.run(
        args,
        env=conda_env_override(platform),
        stdout=subprocess.PIPE,
        stderr=subprocess.PIPE,
        encoding="utf8",
    )

    def print_proc(proc):
        import shlex

        print(f"    Command: {' '.join(shlex.quote(str(x)) for x in proc.args)}")
        if proc.stdout:
            print(f"    STDOUT:\n{proc.stdout}")
        if proc.stderr:
            print(f"    STDERR:\n{proc.stderr}")

    try:
        proc.check_returncode()
    except subprocess.CalledProcessError:
        try:
            err_json = json.loads(proc.stdout)
            message = err_json["message"]
        except json.JSONDecodeError as e:
            print(f"Failed to parse json, {e}")
            message = ""
        except KeyError:
            print("Message key not found in json! returning the full json text")
            message = err_json

        print(f"Could not lock the environment for platform {platform}")
        if message:
            print(message)
        print_proc(proc)

        sys.exit(1)

    try:
        return json.loads(proc.stdout)
    except json.JSONDecodeError:
        print("Could not solve for lock")
        print_proc(proc)
        sys.exit(1)


def _process_stdout(stdout):
    cache = set()
    extracting_packages = False
    leading_empty = True
    for logline in stdout:
        logline = logline.rstrip()
        if logline:
            leading_empty = False
        if logline == "Downloading and Extracting Packages":
            extracting_packages = True
        if not logline and (extracting_packages or leading_empty):
            continue
        if "%" in logline:
            logline = logline.split()[0]
            if logline not in cache:
                yield logline
                cache.add(logline)
        else:
            yield logline


>>>>>>> 49a920a5
def do_conda_install(conda: PathLike, prefix: str, name: str, file: str) -> None:

    _conda = partial(_invoke_conda, conda, prefix, name)

    kind = "env" if file.endswith(".yml") else "explicit"

    if kind == "explicit":
        with open(file) as explicit_env:
            pip_requirements = [
                line.split("# pip ")[1]
                for line in explicit_env
                if line.startswith("# pip ")
            ]
    else:
        pip_requirements = []

<<<<<<< HEAD
    if (
        _conda(
            [
                *(["env"] if kind == "env" else []),
                "create",
                "--file",
                file,
                *([] if kind == "env" else ["--yes"]),
            ],
        ).returncode
        != 0
    ):
=======
    if prefix:
        args.append("--prefix")
        args.append(prefix)
    if name:
        args.append("--name")
        args.append(name)
    conda_flags = os.environ.get("CONDA_FLAGS")
    if conda_flags:
        args.extend(shlex.split(conda_flags))

    with subprocess.Popen(
        args,
        stdout=subprocess.PIPE,
        stderr=subprocess.PIPE,
        bufsize=1,
        universal_newlines=True,
    ) as p:
        if p.stdout:
            for line in _process_stdout(p.stdout):
                logging.info(line)

        if p.stderr:
            for line in p.stderr:
                logging.error(line.rstrip())

    if p.returncode != 0:
>>>>>>> 49a920a5
        print(
            f"Could not perform conda install using {file} lock file into {name or prefix}"
        )
        sys.exit(1)

    if not pip_requirements:
        return

<<<<<<< HEAD
    with tempfile.NamedTemporaryFile() as tf:
        write_file("\n".join(pip_requirements), tf.name)
        if (
            _conda(["run"], ["pip", "install", "--no-deps", "-r", tf.name])
        ).returncode != 0:
            print(
                f"Could not perform pip install using {file} lock file into {name or prefix}"
            )
            sys.exit(1)
=======
def search_for_md5s(
    conda: PathLike, package_specs: List[dict], platform: str, channels: Sequence[str]
):
    """Use conda-search to determine the md5 metadata that we need.

    This is only needed if pkgs_dirs is set in condarc.
    Sadly this is going to be slow since we need to fetch each result individually
    due to the cli of conda search

    """

    def matchspec(spec):
        try:
            return (
                f"{spec['name']}["
                f"version={spec['version']},"
                f"subdir={spec.get('platform', platform)},"
                f"channel={spec['channel']},"
                f"build={spec['build_string']}"
                "]"
            )
        except Exception:
            logger.error("Failed to build a matchspec for %s", spec)
            raise

    found: Set[str] = set()
    logging.debug("Searching for package specs: \n%s", package_specs)
    packages: List[Tuple[str, str]] = [
        *[(d["name"], matchspec(d)) for d in package_specs],
        *[(d["name"], f"{d['name']}[url='{d['url_conda']}']") for d in package_specs],
        *[(d["name"], f"{d['name']}[url='{d['url_tar_bz2']}']") for d in package_specs],
    ]

    for name, spec in packages:
        if name in found:
            continue
        channel_args = []
        for c in channels:
            channel_args += ["-c", c]
        cmd = [str(conda), "search", *channel_args, "--json", spec]
        logging.debug("seaching: %s", cmd)
        out = subprocess.run(
            cmd,
            encoding="utf8",
            stdout=subprocess.PIPE,
            stderr=subprocess.PIPE,
            env=conda_env_override(platform),
        )
        content = json.loads(out.stdout)
        logging.debug("search output for %s\n%s", spec, content)
        if name in content:
            assert len(content[name]) == 1
            logging.debug("Found %s", name)
            yield content[name][0]
            found.add(name)
>>>>>>> 49a920a5


def fn_to_dist_name(fn: str) -> str:
    if fn.endswith(".conda"):
        fn, _, _ = fn.partition(".conda")
    elif fn.endswith(".tar.bz2"):
        fn, _, _ = fn.partition(".tar.bz2")
    else:
        raise RuntimeError(f"unexpected file type {fn}", fn)
    return fn


def make_lock_spec(
    *,
    src_files: List[pathlib.Path],
    virtual_package_repo: FakeRepoData,
    channel_overrides: Optional[Sequence[str]] = None,
    platform_overrides: Optional[Sequence[str]] = None,
) -> LockSpecification:
    """Generate the lockfile specs from a set of input src_files"""
    lock_specs = parse_source_files(
        src_files=src_files, platform_overrides=platform_overrides or DEFAULT_PLATFORMS
    )

    lock_spec = aggregate_lock_specs(lock_specs)
    lock_spec.virtual_package_repo = virtual_package_repo
    lock_spec.channels = (
        list(channel_overrides) if channel_overrides else lock_spec.channels
    )
    lock_spec.platforms = (
        list(platform_overrides) if platform_overrides else lock_spec.platforms
    )

    return lock_spec


def make_lock_files(
    conda: PathLike,
    src_files: List[pathlib.Path],
    kinds: List[str],
    platform_overrides: Optional[Sequence[str]] = None,
    channel_overrides: Optional[Sequence[str]] = None,
    virtual_package_spec: Optional[pathlib.Path] = None,
    update: Optional[List[str]] = None,
    include_dev_dependencies: bool = True,
    filename_template: Optional[str] = None,
    extras: Optional[AbstractSet[str]] = None,
    check_input_hash: bool = False,
):
    """Generate a lock file from the src file provided"""

    # initialize virtual package fake
    if virtual_package_spec and virtual_package_spec.exists():
        virtual_package_repo = virtual_package_repo_from_specification(
            virtual_package_spec
        )
    else:
        virtual_package_repo = default_virtual_package_repodata()

    with virtual_package_repo:
        lock_spec = make_lock_spec(
            src_files=src_files,
            channel_overrides=channel_overrides,
            platform_overrides=platform_overrides,
            virtual_package_repo=virtual_package_repo,
        )

        kind = "lock"
        filename = LOCKFILE_NAME

        lockfile = pathlib.Path(filename)

        lock_content: Optional[Lockfile] = None
        if lockfile.exists():
            lock_content = parse_conda_lock_file(lockfile)
            update_spec = UpdateSpecification(
                locked=lock_content.package, update=update
            )
            if not (
                check_input_hash
                and lock_content.metadata.content_hash == lock_spec.content_hash()
            ):
                lock_content = None
        else:
            update_spec = UpdateSpecification()

        if lock_content is None:
            print(f"Locking dependencies for {lock_spec.platforms}...", file=sys.stderr)
            lock_content = create_lockfile_from_spec(
                conda=conda,
                spec=lock_spec,
                update_spec=update_spec,
            )

            if "lock" in kinds:
                with open(filename, "w") as f:
                    toml.dump(lock_content.dict(by_alias=True, exclude_unset=True), f)
                print(
                    f" - Install lock using {'(see warning below)' if kind == 'env' else ''}:",
                    KIND_USE_TEXT[kind].format(lockfile=filename),
                    file=sys.stderr,
                )
        else:
            print(
                f"Spec hash already locked for {lock_spec.platforms}. Skipping",
                file=sys.stderr,
            )

        do_render(
            lock_content,
            kinds=[k for k in kinds if k != "lock"],
            include_dev_dependencies=include_dev_dependencies,
            filename_template=filename_template,
            extras=extras,
            check_input_hash=check_input_hash,
        )


def do_render(
    lockfile: Lockfile,
    kinds: List[str],
    include_dev_dependencies: bool = True,
    filename_template: Optional[str] = None,
    extras: Optional[AbstractSet[str]] = None,
    check_input_hash: bool = False,
):
    """Render the lock content for each platform

    Parameters
    ----------
    include_dev_dependencies :
        Include development dependencies in output
    filename_template :
        Format for the lock file names. Must include {platform}.
    extras :
        Include the given extras in output

    """

    platforms = lockfile.metadata.platforms

    if filename_template:
        if "{platform}" not in filename_template and len(platforms) > 1:
            print(
                "{platform} must be in filename template when locking"
                f" more than one platform: {', '.join(platforms)}",
                file=sys.stderr,
            )
            sys.exit(1)
        for kind, file_ext in KIND_FILE_EXT.items():
            if file_ext and filename_template.endswith(file_ext):
                print(
                    f"Filename template must not end with '{file_ext}', as this "
                    f"is reserved for '{kind}' lock files, in which case it is "
                    f"automatically added."
                )
                sys.exit(1)

    for plat in platforms:
        for kind in kinds:
            if filename_template:
                context = {
                    "platform": plat,
                    "dev-dependencies": str(include_dev_dependencies).lower(),
                    "input-hash": lockfile.metadata.content_hash,
                    "version": pkg_resources.get_distribution("conda_lock").version,
                    "timestamp": datetime.datetime.utcnow().strftime("%Y%m%dT%H%M%SZ"),
                }

                filename = filename_template.format(**context)
            else:
                filename = f"conda-{plat}.lock"

            if pathlib.Path(filename).exists() and check_input_hash:
                with open(filename) as f:
                    previous_hash = extract_input_hash(f.read())
                if previous_hash == lockfile.metadata.content_hash:
                    print(
                        f"Spec hash already locked for {plat}. Skipping",
                        file=sys.stderr,
                    )
                    continue

            print(f"Rendering lockfile(s) for {plat}...", file=sys.stderr)
            lockfile_contents = render_lockfile_for_platform(
                lockfile=lockfile,
                include_dev_dependencies=include_dev_dependencies,
                extras=extras,
                kind=kind,
                platform=plat,
            )

            filename += KIND_FILE_EXT[kind]
            with open(filename, "w") as fo:
                fo.write("\n".join(lockfile_contents) + "\n")

            print(
                f" - Install lock using {'(see warning below)' if kind == 'env' else ''}:",
                KIND_USE_TEXT[kind].format(lockfile=filename),
                file=sys.stderr,
            )

    if "env" in kinds:
        print(
            "\nWARNING: Using environment lock files (*.yml) does NOT guarantee "
            "that generated environments will be identical over time, since the "
            "dependency resolver is re-run every time and changes in repository "
            "metadata or resolver logic may cause variation. Conversely, since "
            "the resolver is run every time, the resulting packages ARE "
            "guaranteed to be seen by conda as being in a consistent state. This "
            "makes them useful when updating existing environments.",
            file=sys.stderr,
        )


<<<<<<< HEAD
def render_lockfile_for_platform(  # noqa: C901
=======
def is_micromamba(conda: PathLike) -> bool:
    return str(conda).endswith("micromamba") or str(conda).lower().endswith(
        "micromamba.exe"
    )


def create_lockfile_from_spec(
>>>>>>> 49a920a5
    *,
    lockfile: Lockfile,
    include_dev_dependencies: bool,
    extras: Optional[AbstractSet[str]],
    kind: str,
    platform: str,
) -> List[str]:
<<<<<<< HEAD
=======
    assert spec.virtual_package_repo is not None
    virtual_package_channel = spec.virtual_package_repo.channel_url
    dry_run_install = solve_specs_for_arch(
        conda=conda,
        platform=spec.platform,
        channels=[*spec.channels, virtual_package_channel],
        specs=spec.specs,
    )
    logging.debug("dry_run_install:\nspec: %s\nresult: %s", spec, dry_run_install)
>>>>>>> 49a920a5

    lockfile_contents = [
        "# Generated by conda-lock.",
        f"# platform: {platform}",
        f"# input_hash: {lockfile.metadata.content_hash}\n",
    ]

    categories = {
        "main",
        *(extras or []),
        *(["dev"] if include_dev_dependencies else []),
    }

    conda_deps = []
    pip_deps = []
    for p in lockfile.package:
        if p.platform == platform and ((not p.optional) or (p.category in categories)):
            if p.manager == "pip":
                pip_deps.append(p)
            # exclude virtual packages
            elif not p.name.startswith("__"):
                conda_deps.append(p)

    def format_pip_requirement(
        spec: LockedDependency, platform: str, direct=False
    ) -> str:
        if spec.source and spec.source.type == "url":
            return f"{spec.name} @ {spec.source.url}"
        elif direct:
            return f'{spec.name} @ {spec.url}#{spec.hash.replace(":", "=")}'
        else:
            return f"{spec.name} === {spec.version}"

    def format_conda_requirement(
        spec: LockedDependency, platform: str, direct=False
    ) -> str:
        if direct:
            return f"{spec.url}#{spec.hash}"
        else:
            path = pathlib.Path(urlsplit(spec.url).path)
            while path.suffix in {".tar", ".bz2", ".gz", ".conda"}:
                path = path.with_suffix("")
            build_string = path.name.split("-")[-1]
            return f"{spec.name}={spec.version}={build_string}"

    if kind == "env":
        lockfile_contents.extend(
            [
                "channels:",
                *(f"  - {channel}" for channel in lockfile.metadata.channels),
                "dependencies:",
                *(
                    f"  - {format_conda_requirement(dep, platform, direct=False)}"
                    for dep in conda_deps
                ),
            ]
        )
        lockfile_contents.extend(
            [
                "  - pip:",
                *(
                    f"    - {format_pip_requirement(dep, platform, direct=False)}"
                    for dep in pip_deps
                ),
            ]
        )
    elif kind == "explicit":
        lockfile_contents.append("@EXPLICIT\n")

<<<<<<< HEAD
        lockfile_contents.extend(
            sorted(
                [
                    format_conda_requirement(dep, platform, direct=True)
                    for dep in conda_deps
                ]
            )
        )
=======
        link_actions = dry_run_install["actions"]["LINK"]
        for link in link_actions:
            if is_micromamba(conda):
                link["url_base"] = fn_to_dist_name(link["url"])
                link["dist_name"] = fn_to_dist_name(link["fn"])
            else:
                link[
                    "url_base"
                ] = f"{link['base_url']}/{link['platform']}/{link['dist_name']}"
            link["url_tar_bz2"] = f"{link['url_base']}.tar.bz2"
            link["url_conda"] = f"{link['url_base']}.conda"

        link_dists = {link["dist_name"] for link in link_actions}
        link_dists_with_md5_and_url = {
            link["dist_name"]
            for link in link_actions
            if bool(link.get("url")) and bool(link.get("md5"))
        }

        fetch_actions = dry_run_install["actions"].get("FETCH", [])
        fetch_by_dist_name = {fn_to_dist_name(pkg["fn"]): pkg for pkg in fetch_actions}

        non_fetch_packages = (
            link_dists - set(fetch_by_dist_name) - link_dists_with_md5_and_url
        )
        if len(non_fetch_packages) > 0:
            for search_res in search_for_md5s(
                conda=conda,
                package_specs=[
                    x for x in link_actions if x["dist_name"] in non_fetch_packages
                ],
                platform=spec.platform,
                channels=spec.channels,
            ):
                dist_name = fn_to_dist_name(search_res["fn"])
                fetch_by_dist_name[dist_name] = search_res

        for pkg in link_actions:
            dist_name = pkg["dist_name"]
            url = pkg.get("url")
            if not url:
                url = fetch_by_dist_name[dist_name]["url"]
            if url.startswith(virtual_package_channel):
                continue
            if url.startswith(spec.virtual_package_repo.channel_url_posix):
                continue
            try:
                md5 = pkg.get("md5")
                if not md5:
                    md5 = fetch_by_dist_name[dist_name]["md5"]
            except KeyError:
                logger.error("failed to determine md5 for %s", url)
                raise
            lockfile_contents.append(f"{url}#{md5}")
>>>>>>> 49a920a5

        def sanitize_lockfile_line(line):
            line = line.strip()
            if line == "":
                return "#"
            else:
                return line

        lockfile_contents = [sanitize_lockfile_line(line) for line in lockfile_contents]

        # emit an explicit requirements.txt, prefixed with '# pip '
        lockfile_contents.extend(
            sorted(
                [
                    f"# pip {format_pip_requirement(dep, platform, direct=True)}"
                    for dep in pip_deps
                ]
            )
        )
    else:
        raise ValueError(f"Unrecognised lock kind {kind}.")

    logging.debug("lockfile_contents:\n%s\n", lockfile_contents)
    return lockfile_contents


def _solve_for_arch(
    conda: PathLike,
    spec: LockSpecification,
    platform: str,
    channels: List[str],
    update_spec: UpdateSpecification = UpdateSpecification(),
) -> List[LockedDependency]:
    # filter requested and locked dependencies to the current platform
    dependencies = [
        dep
        for dep in spec.dependencies
        if (not dep.selectors.platform) or platform in dep.selectors.platform
    ]
    locked = [dep for dep in update_spec.locked if dep.platform == platform]
    requested_deps_by_name = {
        manager: {dep.name: dep for dep in dependencies if dep.manager == manager}
        for manager in ("conda", "pip")
    }
    locked_deps_by_name = {
        manager: {dep.name: dep for dep in locked if dep.manager == manager}
        for manager in ("conda", "pip")
    }

    conda_deps = solve_conda(
        conda,
        specs=requested_deps_by_name["conda"],
        locked=locked_deps_by_name["conda"],
        update=update_spec.update,
        platform=platform,
        channels=channels,
    )

    if requested_deps_by_name["pip"]:
        if not pip_support:
            raise ValueError("pip support is not enabled")
        if "python" not in conda_deps:
            raise ValueError("Got pip specs without Python")
        pip_deps = solve_pypi(
            requested_deps_by_name["pip"],
            use_latest=update_spec.update,
            pip_locked={
                dep.name: dep for dep in update_spec.locked if dep.manager == "pip"
            },
            conda_locked={dep.name: dep for dep in conda_deps.values()},
            python_version=conda_deps["python"].version,
            platform=platform,
        )
    else:
        pip_deps = {}

    return list(conda_deps.values()) + list(pip_deps.values())


def create_lockfile_from_spec(
    *,
    conda: PathLike,
    spec: LockSpecification,
    update_spec: UpdateSpecification = UpdateSpecification(),
) -> Lockfile:
    assert spec.virtual_package_repo is not None
    virtual_package_channel = spec.virtual_package_repo.channel_url

    locked: Dict[Tuple[str, str, str], LockedDependency] = {}

    spec.content_hash()

    for platform in spec.platforms:

        deps = _solve_for_arch(
            conda=conda,
            spec=spec,
            platform=platform,
            channels=[*spec.channels, virtual_package_channel],
            update_spec=update_spec,
        )

        for dep in deps:
            locked[(dep.manager, dep.name, dep.platform)] = dep

    return Lockfile(
        package=[locked[k] for k in sorted(locked.keys())],
        metadata=LockMeta(
            content_hash=spec.content_hash(),
            channels=spec.channels,
            platforms=spec.platforms,
        ),
    )


def main_on_docker(env_file, platforms):
    env_path = pathlib.Path(env_file)
    platform_arg = []
    for p in platforms:
        platform_arg.extend(["--platform", p])

    subprocess.check_output(
        [
            "docker",
            "run",
            "--rm",
            "-v",
            f"{str(env_path.parent)}:/work:rwZ",
            "--workdir",
            "/work",
            "conda-lock:latest",
            "--file",
            env_path.name,
            *platform_arg,
        ]
    )


def parse_source_files(
    src_files: List[pathlib.Path],
    platform_overrides: Sequence[str],
) -> List[LockSpecification]:
    desired_envs = []
    for src_file in src_files:
        if src_file.name == "meta.yaml":
            desired_envs.append(
                parse_meta_yaml_file(src_file, list(platform_overrides))
            )
        elif src_file.name == "pyproject.toml":
            desired_envs.append(parse_pyproject_toml(src_file))
        else:
            desired_envs.append(parse_environment_file(src_file, pip_support))
    return desired_envs


<<<<<<< HEAD
=======
def aggregate_lock_specs(lock_specs: List[LockSpecification]) -> LockSpecification:
    # union the dependencies
    specs = list(
        set(chain.from_iterable([lock_spec.specs for lock_spec in lock_specs]))
    )

    # pick the first non-empty channel
    channels: List[str] = next(
        (lock_spec.channels for lock_spec in lock_specs if lock_spec.channels), []
    )

    # pick the first non-empty platform
    platform = next(
        (lock_spec.platform for lock_spec in lock_specs if lock_spec.platform), ""
    )

    return LockSpecification(specs=specs, channels=channels, platform=platform)


def _ensureconda(
    mamba: bool = False,
    micromamba: bool = False,
    conda: bool = False,
    conda_exe: bool = False,
):
    _conda_exe = ensureconda.ensureconda(
        mamba=mamba,
        micromamba=micromamba,
        conda=conda,
        conda_exe=conda_exe,
    )

    return _conda_exe


def _determine_conda_executable(
    conda_executable: Optional[str], mamba: bool, micromamba: bool
):
    if conda_executable:
        if pathlib.Path(conda_executable).exists():
            yield conda_executable
        yield shutil.which(conda_executable)

    yield _ensureconda(mamba=mamba, micromamba=micromamba, conda=True, conda_exe=True)


def determine_conda_executable(
    conda_executable: Optional[str], mamba: bool, micromamba: bool
):
    for candidate in _determine_conda_executable(conda_executable, mamba, micromamba):
        if candidate is not None:
            if is_micromamba(candidate):
                if determine_micromamba_version(candidate) < LooseVersion("0.17"):
                    mamba_root_prefix()
            return candidate
    raise RuntimeError("Could not find conda (or compatible) executable")


>>>>>>> 49a920a5
def _add_auth_to_line(line: str, auth: Dict[str, str]):
    search = DOMAIN_PATTERN.search(line)
    if search and search.group(2) in auth:
        return f"{search.group(1)}{auth[search.group(2)]}@{search.group(2)}{search.group(3)}"
    return line


def _add_auth_to_lockfile(lockfile: str, auth: Dict[str, str]) -> str:
    lockfile_with_auth = "\n".join(
        _add_auth_to_line(line, auth) if line[0] not in ("#", "@") else line
        for line in lockfile.strip().split("\n")
    )
    if lockfile.endswith("\n"):
        return lockfile_with_auth + "\n"
    return lockfile_with_auth


@contextmanager
def _add_auth(lockfile: str, auth: Dict[str, str]) -> Iterator[str]:
    with tempfile.NamedTemporaryFile() as tf:
        lockfile_with_auth = _add_auth_to_lockfile(lockfile, auth)
        write_file(lockfile_with_auth, tf.name)
        yield tf.name


def _strip_auth_from_line(line: str) -> str:
    return AUTH_PATTERN.sub(r"\1\3", line)


def _extract_domain(line: str) -> str:
    return DOMAIN_PATTERN.sub(r"\2", line)


def _strip_auth_from_lockfile(lockfile: str) -> str:
    lockfile_lines = lockfile.strip().split("\n")
    stripped_lockfile_lines = tuple(
        _strip_auth_from_line(line) if line[0] not in ("#", "@") else line
        for line in lockfile_lines
    )
    stripped_domains = sorted(
        {
            _extract_domain(stripped_line)
            for line, stripped_line in zip(lockfile_lines, stripped_lockfile_lines)
            if line != stripped_line
        }
    )
    stripped_lockfile = "\n".join(stripped_lockfile_lines)
    if lockfile.endswith("\n"):
        stripped_lockfile += "\n"
    if stripped_domains:
        stripped_domains_doc = "\n".join(f"# - {domain}" for domain in stripped_domains)
        return f"# The following domains require authentication:\n{stripped_domains_doc}\n{stripped_lockfile}"
    return stripped_lockfile


@contextmanager
def _render_lockfile_for_install(
    filename: str,
    include_dev_dependencies: bool = True,
    extras: Optional[AbstractSet[str]] = None,
):

    if not filename.endswith(".toml"):
        yield filename
        return

    from ensureconda.resolve import platform_subdir

    with open(filename) as f:
        lockfile = Lockfile.parse_obj(toml.load(f))

    platform = platform_subdir()
    if platform not in lockfile.metadata.platforms:
        raise PlatformValidationError(
            f"Dependencies are not locked for the current platform ({platform})"
        )

    with tempfile.NamedTemporaryFile(mode="w") as tf:
        content = render_lockfile_for_platform(
            lockfile=lockfile,
            kind="explicit",
            platform=platform,
            include_dev_dependencies=include_dev_dependencies,
            extras=extras,
        )
        tf.write("\n".join(content) + "\n")
        tf.flush()
        yield tf.name


def run_lock(
    environment_files: List[pathlib.Path],
    conda_exe: Optional[str],
    platforms: Optional[List[str]] = None,
    mamba: bool = False,
    micromamba: bool = False,
    include_dev_dependencies: bool = True,
    channel_overrides: Optional[Sequence[str]] = None,
    filename_template: Optional[str] = None,
    kinds: Optional[List[str]] = None,
    check_input_hash: bool = False,
    extras: Optional[AbstractSet[str]] = None,
    virtual_package_spec: Optional[pathlib.Path] = None,
    update: Optional[List[str]] = None,
) -> None:
    if environment_files == DEFAULT_FILES:
        long_ext_file = pathlib.Path("environment.yaml")
        if long_ext_file.exists() and not environment_files[0].exists():
            environment_files = [long_ext_file]

    _conda_exe = determine_conda_executable(
        conda_exe, mamba=mamba, micromamba=micromamba
    )
    make_lock_files(
        conda=_conda_exe,
        src_files=environment_files,
        platform_overrides=platforms,
        channel_overrides=channel_overrides,
        virtual_package_spec=virtual_package_spec,
        update=update,
        kinds=kinds or DEFAULT_KINDS,
        filename_template=filename_template,
        include_dev_dependencies=include_dev_dependencies,
        extras=extras,
        check_input_hash=check_input_hash,
    )


@click.group(cls=DefaultGroup, default="lock", default_if_no_args=True)
def main():
    """To get help for subcommands, use the conda-lock <SUBCOMMAND> --help"""
    pass


@main.command("lock")
@click.option(
    "--conda", default=None, help="path (or name) of the conda/mamba executable to use."
)
@click.option(
    "--mamba/--no-mamba", default=False, help="don't attempt to use or install mamba."
)
@click.option(
    "--micromamba/--no-micromamba",
    default=False,
    help="don't attempt to use or install micromamba.",
)
@click.option(
    "-p",
    "--platform",
    multiple=True,
    help="generate lock files for the following platforms",
)
@click.option(
    "-c",
    "--channel",
    "channel_overrides",
    multiple=True,
    help="""Override the channels to use when solving the environment. These will replace the channels as listed in the various source files.""",
)
@click.option(
    "--dev-dependencies/--no-dev-dependencies",
    is_flag=True,
    default=True,
    help="include dev dependencies in the lockfile (where applicable)",
)
@click.option(
    "-f",
    "--file",
    "files",
    default=DEFAULT_FILES,
    type=click.Path(),
    multiple=True,
    help="path to a conda environment specification(s)",
)
@click.option(
    "-k",
    "--kind",
    default=["lock"],
    type=str,
    multiple=True,
    help="Kind of lock file(s) to generate [should be one of 'lock', 'explicit', or 'env'].",
)
@click.option(
    "--filename-template",
    default="conda-{platform}.lock",
    help="Template for the lock file names. Filename must include {platform} token, and must not end in '.yml'. For a full list and description of available tokens, see the command help text.",
)
@click.option(
    "--strip-auth",
    is_flag=True,
    default=False,
    help="Strip the basic auth credentials from the lockfile.",
)
@click.option(
    "-e",
    "--extras",
    default=[],
    type=str,
    multiple=True,
    help="When used in conjunction with input sources that support extras (pyproject.toml) will add the deps from those extras to the input specification",
)
@click.option(
    "--check-input-hash",
    is_flag=True,
    default=False,
    help="Check existing input hashes in lockfiles before regenerating lock files.  If no files were updated exit with exit code 4.  Incompatible with --strip-auth",
)
@click.option(
    "--log-level",
    help="Log level.",
    default="INFO",
    type=click.Choice(["DEBUG", "INFO", "WARNING", "ERROR", "CRITICAL"]),
)
@click.option(
    "--pdb", is_flag=True, help="Drop into a postmortem debugger if conda-lock crashes"
)
@click.option(
    "--virtual-package-spec",
    type=click.Path(),
    help="Specify a set of virtual packages to use.",
)
@click.option(
    "--update",
    multiple=True,
    help="Packages to update to their latest versions. If empty, update all.",
)
def lock(
    conda,
    mamba,
    micromamba,
    platform,
    channel_overrides,
    dev_dependencies,
    files,
    kind,
    filename_template,
    strip_auth,
    extras,
    check_input_hash: bool,
    log_level,
    pdb,
    virtual_package_spec,
    update=None,
):
    """Generate fully reproducible lock files for conda environments.

    By default, the lock files are written to conda-{platform}.lock. These filenames can be customized using the
    --filename-template argument. The following tokens are available:

    \b
        platform: The platform this lock file was generated for (conda subdir).
        dev-dependencies: Whether or not dev dependencies are included in this lock file.
        input-hash: A sha256 hash of the lock file input specification.
        version: The version of conda-lock used to generate this lock file.
        timestamp: The approximate timestamp of the output file in ISO8601 basic format.
    """
    logging.basicConfig(level=log_level)

    if pdb:

        def handle_exception(exc_type, exc_value, exc_traceback):
            import pdb

            pdb.post_mortem(exc_traceback)

        sys.excepthook = handle_exception

    if not virtual_package_spec:
        candidates = [
            pathlib.Path("virtual-packages.yml"),
            pathlib.Path("virtual-packages.yaml"),
        ]
        for c in candidates:
            if c.exists():
                logger.info("Using virtual packages from %s", c)
                virtual_package_spec = c
                break
    else:
        virtual_package_spec = pathlib.Path(virtual_package_spec)

    files = [pathlib.Path(file) for file in files]
    extras = set(extras)
    lock_func = partial(
        run_lock,
        environment_files=files,
        conda_exe=conda,
        platforms=platform,
        mamba=mamba,
        micromamba=micromamba,
        include_dev_dependencies=dev_dependencies,
        channel_overrides=channel_overrides,
        kinds=kind,
        extras=extras,
        virtual_package_spec=virtual_package_spec,
        update=update,
    )
    if strip_auth:
        with tempfile.TemporaryDirectory() as tempdir:
            filename_template_temp = f"{tempdir}/{filename_template.split('/')[-1]}"
            lock_func(filename_template=filename_template_temp)
            filename_template_dir = "/".join(filename_template.split("/")[:-1])
            for file in os.listdir(tempdir):
                lockfile = read_file(os.path.join(tempdir, file))
                lockfile = _strip_auth_from_lockfile(lockfile)
                write_file(lockfile, os.path.join(filename_template_dir, file))
    else:
        lock_func(
            filename_template=filename_template, check_input_hash=check_input_hash
        )


@main.command("install")
@click.option(
    "--conda", default=None, help="path (or name) of the conda/mamba executable to use."
)
@click.option(
    "--mamba/--no-mamba", default=False, help="don't attempt to use or install mamba."
)
@click.option(
    "--micromamba/--no-micromamba",
    default=False,
    help="don't attempt to use or install micromamba.",
)
@click.option("-p", "--prefix", help="Full path to environment location (i.e. prefix).")
@click.option("-n", "--name", help="Name of environment.")
@click.option(
    "--auth",
    help="The auth file provided as string. Has precedence over `--auth-file`.",
    default="",
)
@click.option("--auth-file", help="Path to the authentication file.", default="")
@click.option(
    "--validate-platform/--no-validate-platform",
    default=True,
    help="Whether the platform compatibility between your lockfile and the host system should be validated.",
)
@click.option(
    "--log-level",
    help="Log level.",
    default="INFO",
    type=click.Choice(["DEBUG", "INFO", "WARNING", "ERROR", "CRITICAL"]),
)
@click.option(
    "--dev/--no-dev",
    is_flag=True,
    default=True,
    help="include dev dependencies in the lockfile (where applicable)",
)
@click.option(
    "-E",
    "--extras",
    multiple=True,
    default=[],
    help="include dev dependencies in the lockfile (where applicable)",
)
@click.argument("lock-file")
def install(
    conda,
    mamba,
    micromamba,
    prefix,
    name,
    lock_file,
    auth,
    auth_file,
    validate_platform,
    log_level,
    dev,
    extras,
):
    """Perform a conda install"""
    logging.basicConfig(level=log_level)
    auth = json.loads(auth) if auth else read_json(auth_file) if auth_file else None
    _conda_exe = determine_conda_executable(conda, mamba=mamba, micromamba=micromamba)
    install_func = partial(do_conda_install, conda=_conda_exe, prefix=prefix, name=name)
    if validate_platform and not lock_file.endswith(".toml"):
        lockfile = read_file(lock_file)
        try:
            do_validate_platform(lockfile)
        except PlatformValidationError as error:
            raise PlatformValidationError(
                error.args[0] + " Disable validation with `--no-validate-platform`."
            )
    with _render_lockfile_for_install(
        lock_file, include_dev_dependencies=dev, extras=extras
    ) as lockfile:
        if auth:
            with _add_auth(read_file(lockfile), auth) as lockfile_with_auth:
                install_func(file=lockfile_with_auth)
        else:
            install_func(file=lockfile)


@main.command("render")
@click.option(
    "--dev-dependencies/--no-dev-dependencies",
    is_flag=True,
    default=True,
    help="include dev dependencies in the lockfile (where applicable)",
)
@click.option(
    "-k",
    "--kind",
    default=["explicit"],
    type=str,
    multiple=True,
    help="Kind of lock file(s) to generate [should be one of 'explicit' or 'env'].",
)
@click.option(
    "--filename-template",
    default="conda-{platform}.lock",
    help="Template for the lock file names. Filename must include {platform} token, and must not end in '.yml'. For a full list and description of available tokens, see the command help text.",
)
@click.option(
    "-e",
    "--extras",
    default=[],
    type=str,
    multiple=True,
    help="When used in conjunction with input sources that support extras (pyproject.toml) will add the deps from those extras to the input specification",
)
@click.option(
    "--log-level",
    help="Log level.",
    default="INFO",
    type=click.Choice(["DEBUG", "INFO", "WARNING", "ERROR", "CRITICAL"]),
)
@click.option(
    "--pdb", is_flag=True, help="Drop into a postmortem debugger if conda-lock crashes"
)
@click.argument("lock-file")
def render(
    dev_dependencies,
    kind,
    filename_template,
    extras,
    log_level,
    lock_file,
    pdb,
):
    """Render multi-platform lockfile into single-platform env or explicit file"""
    logging.basicConfig(level=log_level)

    if pdb:

        def handle_exception(exc_type, exc_value, exc_traceback):
            import pdb

            pdb.post_mortem(exc_traceback)

        sys.excepthook = handle_exception

    with open(lock_file) as f:
        lockfile = Lockfile.parse_obj(toml.load(f))

    do_render(
        lockfile,
        filename_template=filename_template,
        kinds=kind,
        include_dev_dependencies=dev_dependencies,
        extras=extras,
    )


if __name__ == "__main__":
    main()<|MERGE_RESOLUTION|>--- conflicted
+++ resolved
@@ -76,8 +76,6 @@
     sys.exit(1)
 
 
-CONDA_PKGS_DIRS = None
-MAMBA_ROOT_PREFIX = None
 DEFAULT_PLATFORMS = ["osx-64", "linux-64", "win-64"]
 DEFAULT_KINDS = ["explicit"]
 KIND_FILE_EXT = {
@@ -143,153 +141,6 @@
         )
 
 
-<<<<<<< HEAD
-=======
-def conda_pkgs_dir():
-    global CONDA_PKGS_DIRS
-    if CONDA_PKGS_DIRS is None:
-        temp_dir = tempfile.TemporaryDirectory()
-        CONDA_PKGS_DIRS = temp_dir.name
-        atexit.register(temp_dir.cleanup)
-        return CONDA_PKGS_DIRS
-    else:
-        return CONDA_PKGS_DIRS
-
-
-def mamba_root_prefix():
-    """Legacy root prefix used by micromamba"""
-    global MAMBA_ROOT_PREFIX
-    if MAMBA_ROOT_PREFIX is None:
-        temp_dir = tempfile.TemporaryDirectory()
-        MAMBA_ROOT_PREFIX = temp_dir.name
-        atexit.register(temp_dir.cleanup)
-        os.environ["MAMBA_ROOT_PREFIX"] = MAMBA_ROOT_PREFIX
-        return MAMBA_ROOT_PREFIX
-    else:
-        return MAMBA_ROOT_PREFIX
-
-
-def reset_conda_pkgs_dir():
-    """Clear the fake conda packages directory.  This is used only by testing"""
-    global CONDA_PKGS_DIRS
-    global MAMBA_ROOT_PREFIX
-    CONDA_PKGS_DIRS = None
-    MAMBA_ROOT_PREFIX = None
-    if "CONDA_PKGS_DIRS" in os.environ:
-        del os.environ["CONDA_PKGS_DIRS"]
-    if "MAMBA_ROOT_PREFIX" in os.environ:
-        del os.environ["MAMBA_ROOT_PREFIX"]
-
-
-def conda_env_override(platform) -> Dict[str, str]:
-    env = dict(os.environ)
-    env.update(
-        {
-            "CONDA_SUBDIR": platform,
-            "CONDA_PKGS_DIRS": conda_pkgs_dir(),
-            "CONDA_UNSATISFIABLE_HINTS_CHECK_DEPTH": "0",
-            "CONDA_ADD_PIP_AS_PYTHON_DEPENDENCY": "False",
-        }
-    )
-    return env
-
-
-def solve_specs_for_arch(
-    conda: PathLike,
-    channels: Sequence[str],
-    specs: List[str],
-    platform: str,
-) -> dict:
-    args: MutableSequence[PathLike] = [
-        conda,
-        "create",
-        "--prefix",
-        os.path.join(conda_pkgs_dir(), "prefix"),
-        "--dry-run",
-        "--json",
-    ]
-    conda_flags = os.environ.get("CONDA_FLAGS")
-    if conda_flags:
-        args.extend(shlex.split(conda_flags))
-    if channels:
-        args.append("--override-channels")
-
-    for channel in channels:
-        args.extend(["--channel", channel])
-        if channel == "defaults" and platform in {"win-64", "win-32"}:
-            # msys2 is a windows-only channel that conda automatically
-            # injects if the host platform is Windows. If our host
-            # platform is not Windows, we need to add it manually
-            args.extend(["--channel", "msys2"])
-    args.extend(specs)
-
-    proc = subprocess.run(
-        args,
-        env=conda_env_override(platform),
-        stdout=subprocess.PIPE,
-        stderr=subprocess.PIPE,
-        encoding="utf8",
-    )
-
-    def print_proc(proc):
-        import shlex
-
-        print(f"    Command: {' '.join(shlex.quote(str(x)) for x in proc.args)}")
-        if proc.stdout:
-            print(f"    STDOUT:\n{proc.stdout}")
-        if proc.stderr:
-            print(f"    STDERR:\n{proc.stderr}")
-
-    try:
-        proc.check_returncode()
-    except subprocess.CalledProcessError:
-        try:
-            err_json = json.loads(proc.stdout)
-            message = err_json["message"]
-        except json.JSONDecodeError as e:
-            print(f"Failed to parse json, {e}")
-            message = ""
-        except KeyError:
-            print("Message key not found in json! returning the full json text")
-            message = err_json
-
-        print(f"Could not lock the environment for platform {platform}")
-        if message:
-            print(message)
-        print_proc(proc)
-
-        sys.exit(1)
-
-    try:
-        return json.loads(proc.stdout)
-    except json.JSONDecodeError:
-        print("Could not solve for lock")
-        print_proc(proc)
-        sys.exit(1)
-
-
-def _process_stdout(stdout):
-    cache = set()
-    extracting_packages = False
-    leading_empty = True
-    for logline in stdout:
-        logline = logline.rstrip()
-        if logline:
-            leading_empty = False
-        if logline == "Downloading and Extracting Packages":
-            extracting_packages = True
-        if not logline and (extracting_packages or leading_empty):
-            continue
-        if "%" in logline:
-            logline = logline.split()[0]
-            if logline not in cache:
-                yield logline
-                cache.add(logline)
-        else:
-            yield logline
-
-
->>>>>>> 49a920a5
 def do_conda_install(conda: PathLike, prefix: str, name: str, file: str) -> None:
 
     _conda = partial(_invoke_conda, conda, prefix, name)
@@ -306,7 +157,6 @@
     else:
         pip_requirements = []
 
-<<<<<<< HEAD
     if (
         _conda(
             [
@@ -319,34 +169,6 @@
         ).returncode
         != 0
     ):
-=======
-    if prefix:
-        args.append("--prefix")
-        args.append(prefix)
-    if name:
-        args.append("--name")
-        args.append(name)
-    conda_flags = os.environ.get("CONDA_FLAGS")
-    if conda_flags:
-        args.extend(shlex.split(conda_flags))
-
-    with subprocess.Popen(
-        args,
-        stdout=subprocess.PIPE,
-        stderr=subprocess.PIPE,
-        bufsize=1,
-        universal_newlines=True,
-    ) as p:
-        if p.stdout:
-            for line in _process_stdout(p.stdout):
-                logging.info(line)
-
-        if p.stderr:
-            for line in p.stderr:
-                logging.error(line.rstrip())
-
-    if p.returncode != 0:
->>>>>>> 49a920a5
         print(
             f"Could not perform conda install using {file} lock file into {name or prefix}"
         )
@@ -355,7 +177,6 @@
     if not pip_requirements:
         return
 
-<<<<<<< HEAD
     with tempfile.NamedTemporaryFile() as tf:
         write_file("\n".join(pip_requirements), tf.name)
         if (
@@ -365,63 +186,6 @@
                 f"Could not perform pip install using {file} lock file into {name or prefix}"
             )
             sys.exit(1)
-=======
-def search_for_md5s(
-    conda: PathLike, package_specs: List[dict], platform: str, channels: Sequence[str]
-):
-    """Use conda-search to determine the md5 metadata that we need.
-
-    This is only needed if pkgs_dirs is set in condarc.
-    Sadly this is going to be slow since we need to fetch each result individually
-    due to the cli of conda search
-
-    """
-
-    def matchspec(spec):
-        try:
-            return (
-                f"{spec['name']}["
-                f"version={spec['version']},"
-                f"subdir={spec.get('platform', platform)},"
-                f"channel={spec['channel']},"
-                f"build={spec['build_string']}"
-                "]"
-            )
-        except Exception:
-            logger.error("Failed to build a matchspec for %s", spec)
-            raise
-
-    found: Set[str] = set()
-    logging.debug("Searching for package specs: \n%s", package_specs)
-    packages: List[Tuple[str, str]] = [
-        *[(d["name"], matchspec(d)) for d in package_specs],
-        *[(d["name"], f"{d['name']}[url='{d['url_conda']}']") for d in package_specs],
-        *[(d["name"], f"{d['name']}[url='{d['url_tar_bz2']}']") for d in package_specs],
-    ]
-
-    for name, spec in packages:
-        if name in found:
-            continue
-        channel_args = []
-        for c in channels:
-            channel_args += ["-c", c]
-        cmd = [str(conda), "search", *channel_args, "--json", spec]
-        logging.debug("seaching: %s", cmd)
-        out = subprocess.run(
-            cmd,
-            encoding="utf8",
-            stdout=subprocess.PIPE,
-            stderr=subprocess.PIPE,
-            env=conda_env_override(platform),
-        )
-        content = json.loads(out.stdout)
-        logging.debug("search output for %s\n%s", spec, content)
-        if name in content:
-            assert len(content[name]) == 1
-            logging.debug("Found %s", name)
-            yield content[name][0]
-            found.add(name)
->>>>>>> 49a920a5
 
 
 def fn_to_dist_name(fn: str) -> str:
@@ -637,17 +401,7 @@
         )
 
 
-<<<<<<< HEAD
 def render_lockfile_for_platform(  # noqa: C901
-=======
-def is_micromamba(conda: PathLike) -> bool:
-    return str(conda).endswith("micromamba") or str(conda).lower().endswith(
-        "micromamba.exe"
-    )
-
-
-def create_lockfile_from_spec(
->>>>>>> 49a920a5
     *,
     lockfile: Lockfile,
     include_dev_dependencies: bool,
@@ -655,18 +409,6 @@
     kind: str,
     platform: str,
 ) -> List[str]:
-<<<<<<< HEAD
-=======
-    assert spec.virtual_package_repo is not None
-    virtual_package_channel = spec.virtual_package_repo.channel_url
-    dry_run_install = solve_specs_for_arch(
-        conda=conda,
-        platform=spec.platform,
-        channels=[*spec.channels, virtual_package_channel],
-        specs=spec.specs,
-    )
-    logging.debug("dry_run_install:\nspec: %s\nresult: %s", spec, dry_run_install)
->>>>>>> 49a920a5
 
     lockfile_contents = [
         "# Generated by conda-lock.",
@@ -736,7 +478,6 @@
     elif kind == "explicit":
         lockfile_contents.append("@EXPLICIT\n")
 
-<<<<<<< HEAD
         lockfile_contents.extend(
             sorted(
                 [
@@ -745,62 +486,6 @@
                 ]
             )
         )
-=======
-        link_actions = dry_run_install["actions"]["LINK"]
-        for link in link_actions:
-            if is_micromamba(conda):
-                link["url_base"] = fn_to_dist_name(link["url"])
-                link["dist_name"] = fn_to_dist_name(link["fn"])
-            else:
-                link[
-                    "url_base"
-                ] = f"{link['base_url']}/{link['platform']}/{link['dist_name']}"
-            link["url_tar_bz2"] = f"{link['url_base']}.tar.bz2"
-            link["url_conda"] = f"{link['url_base']}.conda"
-
-        link_dists = {link["dist_name"] for link in link_actions}
-        link_dists_with_md5_and_url = {
-            link["dist_name"]
-            for link in link_actions
-            if bool(link.get("url")) and bool(link.get("md5"))
-        }
-
-        fetch_actions = dry_run_install["actions"].get("FETCH", [])
-        fetch_by_dist_name = {fn_to_dist_name(pkg["fn"]): pkg for pkg in fetch_actions}
-
-        non_fetch_packages = (
-            link_dists - set(fetch_by_dist_name) - link_dists_with_md5_and_url
-        )
-        if len(non_fetch_packages) > 0:
-            for search_res in search_for_md5s(
-                conda=conda,
-                package_specs=[
-                    x for x in link_actions if x["dist_name"] in non_fetch_packages
-                ],
-                platform=spec.platform,
-                channels=spec.channels,
-            ):
-                dist_name = fn_to_dist_name(search_res["fn"])
-                fetch_by_dist_name[dist_name] = search_res
-
-        for pkg in link_actions:
-            dist_name = pkg["dist_name"]
-            url = pkg.get("url")
-            if not url:
-                url = fetch_by_dist_name[dist_name]["url"]
-            if url.startswith(virtual_package_channel):
-                continue
-            if url.startswith(spec.virtual_package_repo.channel_url_posix):
-                continue
-            try:
-                md5 = pkg.get("md5")
-                if not md5:
-                    md5 = fetch_by_dist_name[dist_name]["md5"]
-            except KeyError:
-                logger.error("failed to determine md5 for %s", url)
-                raise
-            lockfile_contents.append(f"{url}#{md5}")
->>>>>>> 49a920a5
 
         def sanitize_lockfile_line(line):
             line = line.strip()
@@ -956,67 +641,6 @@
     return desired_envs
 
 
-<<<<<<< HEAD
-=======
-def aggregate_lock_specs(lock_specs: List[LockSpecification]) -> LockSpecification:
-    # union the dependencies
-    specs = list(
-        set(chain.from_iterable([lock_spec.specs for lock_spec in lock_specs]))
-    )
-
-    # pick the first non-empty channel
-    channels: List[str] = next(
-        (lock_spec.channels for lock_spec in lock_specs if lock_spec.channels), []
-    )
-
-    # pick the first non-empty platform
-    platform = next(
-        (lock_spec.platform for lock_spec in lock_specs if lock_spec.platform), ""
-    )
-
-    return LockSpecification(specs=specs, channels=channels, platform=platform)
-
-
-def _ensureconda(
-    mamba: bool = False,
-    micromamba: bool = False,
-    conda: bool = False,
-    conda_exe: bool = False,
-):
-    _conda_exe = ensureconda.ensureconda(
-        mamba=mamba,
-        micromamba=micromamba,
-        conda=conda,
-        conda_exe=conda_exe,
-    )
-
-    return _conda_exe
-
-
-def _determine_conda_executable(
-    conda_executable: Optional[str], mamba: bool, micromamba: bool
-):
-    if conda_executable:
-        if pathlib.Path(conda_executable).exists():
-            yield conda_executable
-        yield shutil.which(conda_executable)
-
-    yield _ensureconda(mamba=mamba, micromamba=micromamba, conda=True, conda_exe=True)
-
-
-def determine_conda_executable(
-    conda_executable: Optional[str], mamba: bool, micromamba: bool
-):
-    for candidate in _determine_conda_executable(conda_executable, mamba, micromamba):
-        if candidate is not None:
-            if is_micromamba(candidate):
-                if determine_micromamba_version(candidate) < LooseVersion("0.17"):
-                    mamba_root_prefix()
-            return candidate
-    raise RuntimeError("Could not find conda (or compatible) executable")
-
-
->>>>>>> 49a920a5
 def _add_auth_to_line(line: str, auth: Dict[str, str]):
     search = DOMAIN_PATTERN.search(line)
     if search and search.group(2) in auth:
